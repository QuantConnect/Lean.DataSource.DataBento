--- conflicted
+++ resolved
@@ -17,11 +17,8 @@
 using System;
 using System.IO;
 using System.Text;
-<<<<<<< HEAD
 using System.Net.Sockets;
-=======
-using System.Security.Cryptography;
->>>>>>> 141d3c2c
+using System.Text;
 using System.Text.Json;
 using System.Security.Cryptography;
 using System.Threading;
@@ -131,128 +128,35 @@
 
             try
             {
-                // Read greeting and challenge from gateway
-                var responseBuffer = new byte[1024];
-                var messageBuffer = new StringBuilder();
-                
-                // Read until we have both the version and cram messages
-                string? version = null;
-                string? cram = null;
-                
-                while (version == null || cram == null)
-                {
-                    var authenticationBytesRead = await _stream.ReadAsync(responseBuffer, 0, responseBuffer.Length);
-                    if (authenticationBytesRead == 0)
-                    {
-                        Log.Error("DatabentoRawClient.AuthenticateAsync(): Connection closed during authentication");
-                        return false;
-                    }
-                    
-                    var receivedData = Encoding.UTF8.GetString(responseBuffer, 0, authenticationBytesRead);
-                    messageBuffer.Append(receivedData);
-                    
-                    var messages = messageBuffer.ToString().Split('\n', StringSplitOptions.RemoveEmptyEntries);
-                    
-                    foreach (var msg in messages)
-                    {
-                        if (msg.StartsWith("lsg_version="))
-                        {
-                            version = msg.Substring("lsg_version=".Length);
-<<<<<<< HEAD
-                            Log.Trace($"DatabentoRawClient.AuthenticateAsync(): Gateway version: {version}");
-=======
-                            Log.Debug($"DatabentoRawClient.AuthenticateAsync(): Gateway version: {version}");
->>>>>>> 141d3c2c
-                        }
-                        else if (msg.StartsWith("cram="))
-                        {
-                            cram = msg.Substring("cram=".Length);
-<<<<<<< HEAD
-                            Log.Trace($"DatabentoRawClient.AuthenticateAsync(): Received CRAM challenge");
-=======
-                            Log.Debug($"DatabentoRawClient.AuthenticateAsync(): Received CRAM challenge");
->>>>>>> 141d3c2c
-                        }
-                    }
-                }
-
-                if (string.IsNullOrEmpty(cram))
-                {
-                    Log.Error("DatabentoRawClient.AuthenticateAsync(): No CRAM challenge received");
-                    return false;
-                }
-                
-                // Generate authentication response
-                // Concatenate cram and API key: $cram|$key
-                var cramAndKey = $"{cram}|{_apiKey}";
-                
-                // Hash with SHA-256
-                string authHash;
-                using (var sha256 = SHA256.Create())
-                {
-                    var hashBytes = sha256.ComputeHash(Encoding.UTF8.GetBytes(cramAndKey));
-                    authHash = BitConverter.ToString(hashBytes).Replace("-", "").ToLowerInvariant();
-                }
-                
-                // Get last 5 characters of API key (bucket_id)
-                var bucketId = _apiKey.Substring(_apiKey.Length - 5);
-                
-                // Create auth response: $hash-$bucket_id
-                var authResponse = $"{authHash}-{bucketId}";
-                
-                // Send authentication message
-                // Format: auth=$authResponse|dataset=GLBX.MDP3|encoding=dbn|ts_out=0\n
-<<<<<<< HEAD
-                var authMessage = $"auth={authResponse}|dataset=GLBX.MDP3|encoding=json|ts_out=0\n";
-=======
-                var authMessage = $"auth={authResponse}|dataset=GLBX.MDP3|encoding=dbn|ts_out=0\n";
->>>>>>> 141d3c2c
-                var authBytes = Encoding.UTF8.GetBytes(authMessage);
-                
+                // DataBento authentication message format
+                var authMessage = new
+                {
+                    msg_type = "authenticate",
+                    api_key = _apiKey,
+                    version = "1.0"
+                };
+
+                var authJson = JsonSerializer.Serialize(authMessage);
+                var authBytes = Encoding.UTF8.GetBytes(authJson + "\n");
+
                 await _stream.WriteAsync(authBytes, 0, authBytes.Length);
                 await _stream.FlushAsync();
-                
-<<<<<<< HEAD
-                Log.Trace("DatabentoRawClient.AuthenticateAsync(): Sent authentication message");
-=======
-                Log.Debug("DatabentoRawClient.AuthenticateAsync(): Sent authentication message");
->>>>>>> 141d3c2c
-                
+
                 // Read authentication response
                 messageBuffer.Clear();
                 var bytesRead = await _stream.ReadAsync(responseBuffer, 0, responseBuffer.Length);
                 var response = Encoding.UTF8.GetString(responseBuffer, 0, bytesRead);
-                
-<<<<<<< HEAD
-                Log.Trace($"DatabentoRawClient.AuthenticateAsync(): Auth response: {response}");
-=======
+
                 Log.Debug($"DatabentoRawClient.AuthenticateAsync(): Auth response: {response}");
->>>>>>> 141d3c2c
-                
-                // Check for success response: success=1|session_id=...
-                if (response.Contains("success=1"))
-                {
-                    // Extract session ID if needed
-                    if (response.Contains("session_id="))
-                    {
-                        var sessionIdStart = response.IndexOf("session_id=") + "session_id=".Length;
-                        var sessionIdEnd = response.IndexOf('|', sessionIdStart);
-                        if (sessionIdEnd == -1) sessionIdEnd = response.IndexOf('\n', sessionIdStart);
-                        if (sessionIdEnd > sessionIdStart)
-                        {
-                            var sessionId = response.Substring(sessionIdStart, sessionIdEnd - sessionIdStart);
-<<<<<<< HEAD
-                            Log.Trace($"DatabentoRawClient.AuthenticateAsync(): Session ID: {sessionId}");
-=======
-                            Log.Debug($"DatabentoRawClient.AuthenticateAsync(): Session ID: {sessionId}");
->>>>>>> 141d3c2c
-                        }
-                    }
-                    return true;
-                }
-                
-                Log.Trace($"DatabentoRawClient.AuthenticateAsync(): Authentication failed: {response}");
-                return false;
+
+                // Parse response to check if authentication was successful
+                var responseDoc = JsonDocument.Parse(response.Trim());
+                if (responseDoc.RootElement.TryGetProperty("success", out var successElement))
+                {
+                    return successElement.GetBoolean();
+                }
+
+                return response.Contains("success") || response.Contains("authenticated");
             }
             catch (Exception ex)
             {
